--- conflicted
+++ resolved
@@ -41,11 +41,7 @@
 
 class DataResourcePlugin(IPlugin):
     from xicam.gui.widgets.dataresourcebrowser import DataResourceList, DataBrowser
-<<<<<<< HEAD
-  
-=======
 
->>>>>>> 28e1c9b4
     model = DataSourceListModel
     view = DataResourceList
     controller = DataBrowser
